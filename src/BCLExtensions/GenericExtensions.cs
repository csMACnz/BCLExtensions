﻿using System;

namespace BCLExtensions
{
    /// <summary>
    /// Extension methods that can be applied Generically.
    /// </summary>
    public static class GenericExtensions
    {
        /// <summary>
        /// Takes a reference type, and returns it, or default if the reference type is null.
        /// </summary>
        /// <typeparam name="T">Type of the item</typeparam>
        /// <param name="item">The item to check</param>
        /// <param name="defaultValue">The default value</param>
        /// <returns>item if not null; otherwise defaultValue</returns>
        public static T GetValueOrDefault<T>(this T item, T defaultValue) where T : class
        {
            if (defaultValue == null) throw new ArgumentNullException("defaultValue");
            if (item != null) return item;
            return defaultValue;
        }

        /// <summary>
<<<<<<< HEAD
        /// Maps the item through the specified function.
        /// </summary>
        /// <typeparam name="TSource">The type of the source.</typeparam>
        /// <typeparam name="TResult">The type of the result.</typeparam>
        /// <param name="item">The item.</param>
        /// <param name="func">The function.</param>
        /// <returns></returns>
        public static TResult Map<TSource, TResult>(this TSource item, Func<TSource, TResult> func)
        {
            if (func == null) throw new ArgumentNullException("func");
            return func(item);
        }

        /// <summary>
        /// Allows the item to pipe through the command, and also affect other structures as part of it's action (Tees the data flow).
        /// </summary>
        /// <typeparam name="T"></typeparam>
        /// <param name="item">The item.</param>
        /// <param name="action">The action.</param>
        /// <returns></returns>
        /// <remarks>
        /// See the Wikipedia page <see cref="!:https://en.wikipedia.org/wiki/Tee_(command)" /> for further information.
        /// </remarks>
        public static T Tee<T>(this T item, Action<T> action)
        {
            if (action == null) throw new ArgumentNullException("action");
            action(item);
            return item;
        }

        /// <summary>
        /// Pipes through T and if the predicate is met, pipes it through func.
        /// Otherwise the original T is returned.
        /// </summary>
        /// <typeparam name="T">Type of the item</typeparam>
        /// <param name="item">The item.</param>
        /// <param name="predicate">The predicate.</param>
        /// <param name="func">The function.</param>
        /// <returns></returns>
        public static T When<T>(this T item, Func<T, bool> predicate, Func<T, T> func)
        {
            if (predicate == null) throw new ArgumentNullException("predicate");
            if (func == null) throw new ArgumentNullException("func");
            if (predicate(item))
            {
                item = func(item);
            }
            return item;
=======
        /// When the predicate returns true, pipes the data through the transform function.
        /// </summary>
        /// <typeparam name="T">The Type of the value</typeparam>
        /// <param name="value">The value to process.</param>
        /// <param name="predicate">The predicate.</param>
        /// <param name="function">The function that runs when the predicate is true.</param>
        /// <returns>The original value if the predicate is false, otherwise the result of the function.</returns>
        public static T When<T>(this T value, Func<T, bool> predicate, Func<T, T> function)
        {
            if (value == null) throw new ArgumentNullException("value");
            if (predicate == null) throw new ArgumentNullException("predicate");
            if (function == null) throw new ArgumentNullException("action");
            if (predicate(value))
            {
                return function(value);
            }
            return value;
        }

        /// <summary>
        /// When the predicate is true, executes the action.
        /// </summary>
        /// <typeparam name="T">The Type of the value</typeparam>
        /// <param name="value">The value to process.</param>
        /// <param name="predicate">The predicate.</param>
        /// <param name="action">The action.</param>
        /// <returns>The original value.</returns>
        public static T When<T>(this T value, Func<T, bool> predicate, Action<T> action)
        {
            if (value == null) throw new ArgumentNullException("value");
            if (predicate == null) throw new ArgumentNullException("predicate");
            if (action == null) throw new ArgumentNullException("action");
            if (predicate(value))
            {
                action(value);
            }
            return value;
>>>>>>> 85b81090
        }
    }
}<|MERGE_RESOLUTION|>--- conflicted
+++ resolved
@@ -12,7 +12,7 @@
         /// </summary>
         /// <typeparam name="T">Type of the item</typeparam>
         /// <param name="item">The item to check</param>
-        /// <param name="defaultValue">The default value</param>
+        /// <param name="defaultValue">The default item</param>
         /// <returns>item if not null; otherwise defaultValue</returns>
         public static T GetValueOrDefault<T>(this T item, T defaultValue) where T : class
         {
@@ -22,7 +22,6 @@
         }
 
         /// <summary>
-<<<<<<< HEAD
         /// Maps the item through the specified function.
         /// </summary>
         /// <typeparam name="TSource">The type of the source.</typeparam>
@@ -54,62 +53,42 @@
         }
 
         /// <summary>
-        /// Pipes through T and if the predicate is met, pipes it through func.
+        /// Pipes through T and if the predicate is met, pipes it through the function.
         /// Otherwise the original T is returned.
         /// </summary>
-        /// <typeparam name="T">Type of the item</typeparam>
-        /// <param name="item">The item.</param>
-        /// <param name="predicate">The predicate.</param>
-        /// <param name="func">The function.</param>
-        /// <returns></returns>
-        public static T When<T>(this T item, Func<T, bool> predicate, Func<T, T> func)
-        {
-            if (predicate == null) throw new ArgumentNullException("predicate");
-            if (func == null) throw new ArgumentNullException("func");
-            if (predicate(item))
-            {
-                item = func(item);
-            }
-            return item;
-=======
-        /// When the predicate returns true, pipes the data through the transform function.
-        /// </summary>
-        /// <typeparam name="T">The Type of the value</typeparam>
-        /// <param name="value">The value to process.</param>
+        /// <typeparam name="T">The Type of the item.</typeparam>
+        /// <param name="item">The item to process.</param>
         /// <param name="predicate">The predicate.</param>
         /// <param name="function">The function that runs when the predicate is true.</param>
         /// <returns>The original value if the predicate is false, otherwise the result of the function.</returns>
-        public static T When<T>(this T value, Func<T, bool> predicate, Func<T, T> function)
+        public static T When<T>(this T item, Func<T, bool> predicate, Func<T, T> function)
         {
-            if (value == null) throw new ArgumentNullException("value");
             if (predicate == null) throw new ArgumentNullException("predicate");
-            if (function == null) throw new ArgumentNullException("action");
-            if (predicate(value))
+            if (function == null) throw new ArgumentNullException("function");
+            if (predicate(item))
             {
-                return function(value);
+                item = function(item);
             }
-            return value;
+            return item;
         }
 
         /// <summary>
         /// When the predicate is true, executes the action.
         /// </summary>
-        /// <typeparam name="T">The Type of the value</typeparam>
-        /// <param name="value">The value to process.</param>
+        /// <typeparam name="T">The Type of the item.</typeparam>
+        /// <param name="item">The item to process.</param>
         /// <param name="predicate">The predicate.</param>
-        /// <param name="action">The action.</param>
-        /// <returns>The original value.</returns>
-        public static T When<T>(this T value, Func<T, bool> predicate, Action<T> action)
+        /// <param name="action">The action that runs when the predicate is true.</param>
+        /// <returns>The original item.</returns>
+        public static T When<T>(this T item, Func<T, bool> predicate, Action<T> action)
         {
-            if (value == null) throw new ArgumentNullException("value");
             if (predicate == null) throw new ArgumentNullException("predicate");
             if (action == null) throw new ArgumentNullException("action");
-            if (predicate(value))
+            if (predicate(item))
             {
-                action(value);
+                action(item);
             }
-            return value;
->>>>>>> 85b81090
+            return item;
         }
     }
 }