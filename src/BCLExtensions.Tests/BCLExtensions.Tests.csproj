--- conflicted
+++ resolved
@@ -102,13 +102,9 @@
     <Compile Include="GenericExtensions\MapTests.cs" />
     <Compile Include="GenericExtensions\TeeTests.cs" />
     <Compile Include="GenericExtensions\ValueOrDefaultTests.cs" />
-<<<<<<< HEAD
-    <Compile Include="GenericExtensions\WhenTests.cs" />
-    <Compile Include="IEnumerableExtensions\FullOuterJoinTests.cs" />
-=======
     <Compile Include="GenericExtensions\WhenActionTests.cs" />
     <Compile Include="GenericExtensions\WhenFunctionTests.cs" />
->>>>>>> 85b81090
+    <Compile Include="IEnumerableExtensions\FullOuterJoinTests.cs" />
     <Compile Include="IntExtensions\EnsureOrderTests.cs" />
     <Compile Include="IntExtensions\IsBetweenExclusiveTests.cs" />
     <Compile Include="IntExtensions\IsBetweenExclusiveExclusiveTests.cs" />
